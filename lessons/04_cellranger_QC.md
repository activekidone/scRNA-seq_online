---
title: "Single-cell RNA-seq: Quality Control of Cellranger Output"
author: "Noor Sohail, Meeta Mistry"
date: Thursday, June 25th 2024
---

Approximate time: 30 minutes

## Learning Objectives:

* Describe how cellranger is run and what the ouputs are
* Review the Cellranger generated QC report (web summary HTML)
* Create plots will cellranger metrics

# Single-cell RNA-seq: Quality control of Cellranger output

## Cellranger

[Cellranger](https://www.10xgenomics.com/support/software/cell-ranger/latest) is a tool created by 10x to process single-cell sequencing experiments that were processed with their kits.

The algorithm for the single-cell RNA-seq version of cellranger is described by 10x as follows:

<p align="center">
<img src="../img/SC3pGEX-algo-diagram.png" width="400">
</p>

*Image credit: [10x](https://www.10xgenomics.com/support/software/cell-ranger/latest/algorithms-overview/cr-gex-algorithm)*

The main ideas of this pipeline are as follows:

1. Align FASTQ reads against a reference genome
2. Filter and correct low quailty reads and cell barcodes
3. Collapse on PCR duplicates using UMI information
4. Generate raw counts matrix
5. Run QC on all cells to generate another, filtered counts matrix

While the focus of this workshop is scRNA, we also want to point out that there are multiple different cellranger softwares for other single-cell experiments such as:

| Experiment   | Experiment description | 10x tool |
| :----------- | :--------------------: | -------: |
| RNA     |   RNA    | [cellranger count](https://www.10xgenomics.com/support/software/cell-ranger/latest/analysis/running-pipelines/cr-gex-count) |
| ATAC     |   ATAC    | [cellranger-atac](https://support.10xgenomics.com/single-cell-atac/software/pipelines/latest/using/count) |
| Multiome     |   RNA + ATAC   | [cellranger-arc](https://www.10xgenomics.com/support/software/cell-ranger-arc/latest/analysis/single-library-analysis) |
| V(D)J        |   Clonotypes of T and B cells   | [cellranger vdj](https://www.10xgenomics.com/support/software/cell-ranger/latest/analysis/running-pipelines/cr-5p-vdj) |
| Hashtagging        |  Antibody/oligo tags to differentiate cells after pooling   | [cellranger multi](https://www.10xgenomics.com/support/software/cell-ranger/latest/analysis/) |


## Running Cellranger on O2

Running cellranger requires a lot of time and computational resources in order to process a single sample. Therefore, having access to a High Performance Computing (HPC) cluster is necessary to run it. Some sequencing cores will process samples automatically with cellranger. 

Note that prior to this step, you must have a cellranger compatible reference genome generated. If you are working on mouse or human, 10x has pre-generated the reference and can be accessed from their [website](https://www.10xgenomics.com/support/software/cell-ranger/downloads). If you are using another organism, cellranger has a mode called [mkref](https://www.10xgenomics.com/support/software/cell-ranger/latest/tutorials/cr-tutorial-mr) which will generate a cellranger compatible reference from files you supply (GTF, fasta, etc).

Here we are showing an example of how to run `cellranger count` on Harvard's O2 HPC using SLURM. To run this script, you will have add some additional information, such as the name of your project (which will place the results in a folder of the same name), path to the FASTQ files from your experiment, and a reference genome. In the following example script, you would just have to change the variable specified in the "Inputs for cellranger" section. We have already provided some optimal information in terms of runtime and memory for running cellranger count.

```bash
#!/bin/bash

#SBATCH --partition=short               # Partition name
#SBATCH --time=0-06:00                  # Runtime in D-HH:MM format
#SBATCH --nodes=1                       # Number of nodes (keep at 1)
#SBATCH --ntasks=1                      # Number of tasks per node (keep at 1)
#SBATCH --cpus-per-task=16              # CPU cores requested per task (change for threaded jobs)
#SBATCH --mem=64G                       # Memory needed per node (total)
#SBATCH --error=jobid_%j.err            # File to which STDERR will be written, including job ID
#SBATCH --output=jobid_%j.out           # File to which STDOUT will be written, including job ID
#SBATCH --mail-type=ALL                 # Type of email notification (BEGIN, END, FAIL, ALL)

module load gcc
module load cellranger/7.1.0

local_cores=16
local_mem=64

# Inputs for cellranger
project_name=""                         # Name of output
path_fastq="/path/to/fastq"             # Path to folder with FASTQ files for one sample
path_ref="/path/to/reference"           # Path to cellranger compatible reference


cellranger count \
    --id=${project_name} \
    --fastqs=${path_fastq} \
    --transcriptome=${path_ref} \
    --localcores=${local_cores} \
    --localmem=${local_mem}
```

## Cellranger outs

Once cellranger has finished running, there will be a folder titled `outs/` in a directory titled what you specified the `project_name` as. Generation of all the following files is expected from a succesful completion of the `cellranger counts` pipeline:

```
├── cloupe.cloupe
├── filtered_feature_bc_matrix
│   ├── barcodes.tsv.gz
│   ├── features.tsv.gz
│   └── matrix.mtx.gz
├── filtered_feature_bc_matrix.h5
├── metrics_summary.csv
├── molecule_info.h5
├── possorted_genome_bam.bam
├── possorted_genome_bam.bam.bai
├── raw_feature_bc_matrix
│   ├── barcodes.tsv.gz
│   ├── features.tsv.gz
│   └── matrix.mtx.gz
├── raw_feature_bc_matrix.h5
└── web_summary.html
```

## Web summary html

The Web summary HTML file is a great resource for looking at the basic quality of your sample before starting on an analysis. 10x has a [document describing each metric](https://www.10xgenomics.com/analysis-guides/quality-assessment-using-the-cell-ranger-web-summary) in depth. There are two pages/tabs included in a scRNA report titled Summary and Gene Expression. 

We have included these Web Summary files for the control and stimulated dataset in the [data](https://www.dropbox.com/s/vop78wq76h02a2f/single_cell_rnaseq.zip?dl=1) provided for the workshop.

### Summary

At the top of the Summary tab, under the Alerts header, will be a list of warnings and messages on the quality/important information about the sample. These messages are very informative on what may have gone wrong with the sample or other flags that can be set in the `cellranger count` run to gain better results.

Underneath the Alerts, in green text, are the estimated number of high quality cells in the sample, average genes per cells, and median genes per cell. The remaining 4 sections include various metrics (which descriptions of each that can be viewed by clicking on the grey question mark) with the following pieces of information:

**Sequencing**

Includes information such as the total number of reads and how many of those reads that did not meet the length requirements. Additionally, since all barcodes and UMIs are known values (from the kit used to prep scRNA experiments), what percentage of barcodes and UMIs belong to that whitelist and are valid. 

<p align="center">
<img src="../img/web_summary_sequencing.png" width="400">
</p>


**Mapping**

Percentage of reads that map to different regions of the reference genome as reported by STAR.

<p align="center">
<img src="../img/web_summary_mapping.png" width="400">
</p>

**Cells**

Here we can see what an ideal representation of the Barcode Rank Plot looks like. The cells are sorted by the number of UMIs found in the cell to differentiate empty droplets/low quality cells (background) from actual cells. From these plots, the sample can be determined as typical, compromised (failed sample), or heterogeneous (many celltypes) based on the patterns.

<p align="center">
<img src="../img/barcode_rank_plot.png" width="400">
</p>

*Image credit: [10x](https://cdn.10xgenomics.com/image/upload/v1660261286/support-documents/CG000329_TechnicalNote_InterpretingCellRangerWebSummaryFiles_RevA.pdf)*

<<<<<<< HEAD
This section additionally describes averages and medians for number of genes and reads in the sample.

**Sample**

The sample section contains important metadata information you supplied to cellranger, such as what the Sample ID and the path used for the reference. It additionally supplied information on if introns were included and which version of the 10x kit was used. For reproducibility purposes, this information is extremely useful as the version of cellranger that was used is also stored.

<p align="center">
<img src="../img/web_summary_sample.png" width="400">
</p>
=======
There are two pages/tabs included in a scRNA report titled "Summary" and "Gene Expression". 

The "Summary" tab includes the following sections:
>>>>>>> 222d8cb4

### Gene Expression

The "Gene Expression" table contains information downstream of the basic QC, such as:

**t-SNE Projection**

Dotplot showing the t-SNE projection of filtered cells colored by UMI counts and clusters. The report allows you select various values of K for the K-means clustering, showing different groupings that can be generated from the data.

<p align="center">
<img src="../img/web_summary_tsne.png" width="800">
</p>

**Top Features by Cluster**

This table shows the log2 fold-change and p-value for each gene and cluster after a differential expression analysis is run.

<p align="center">
<img src="../img/web_summary_degs.png" width="800">
</p>

**Sequencing Saturation and Median Genes per Cell**

The sequencing saturation plot is a measure of library complexity. In scRNA, more genes can be detected with higher sequencing depth. At a point, you reach sequencing saturation where you do not gain any more meaningful insights which is what the dotted line represents here.


Similar to the sequencing saturation plot, looking at the median gene per cells against mean reads per cell will indicate if your have over or under-sequenced. The slop near the endpoint can be used to determine how much benefit would be gained from sequencing more deeply.

<p align="center">
<img src="../img/web_summary_seq_saturation.png" width="1200">
</p>


## Metrics evaluation

Many of the core pieces of information from the web summary are stored in the `metrics_summary.csv` file. As this is csv file, we can read it into R and generate plots to include in reports on the general quality of the samples.

First, to read the files in:

```r
# Names of samples (same name as folders stored in data)
samples <- c("ctrl", "stim")

# Loop over each sample and read the metrics summary in
metrics <- list()
for (sample in samples) {
    path_csv <- paste0("data/", sample, "_metrics_summary.csv")
    df <- read.csv(path_csv)
    rownames(df) <- sample
    metrics[[sample]] <- df
}
# Concatenate each sample metrics together
metrics <- ldply(metrics, rbind)
# Remove periods and percentags to make the values numeric
metrics <- metrics %>%
    column_to_rownames(".id") %>%
    mutate_all(funs(parse_number(str_replace(., ",", "")))) %>%
    mutate_all(funs(parse_number(str_replace(., "%", ""))))
metrics$sample <- rownames(metrics)
```

The information available in this file include: 

```
 [1] "Estimated.Number.of.Cells"                     
 [2] "Mean.Reads.per.Cell"                           
 [3] "Median.Genes.per.Cell"                         
 [4] "Number.of.Reads"                               
 [5] "Valid.Barcodes"                                
 [6] "Sequencing.Saturation"                         
 [7] "Q30.Bases.in.Barcode"                          
 [8] "Q30.Bases.in.RNA.Read"                         
 [9] "Q30.Bases.in.UMI"                              
[10] "Reads.Mapped.to.Genome"                        
[11] "Reads.Mapped.Confidently.to.Genome"            
[12] "Reads.Mapped.Confidently.to.Intergenic.Regions"
[13] "Reads.Mapped.Confidently.to.Intronic.Regions"  
[14] "Reads.Mapped.Confidently.to.Exonic.Regions"    
[15] "Reads.Mapped.Confidently.to.Transcriptome"     
[16] "Reads.Mapped.Antisense.to.Gene"                
[17] "Fraction.Reads.in.Cells"                       
[18] "Total.Genes.Detected"                          
[19] "Median.UMI.Counts.per.Cell"                    
[20] "sample"
```

With all of this information available as a dataframe, we can use ggplot to visualize these values. As an example of how this information can be used, we can display what percentage of reads map to the various parts of the genome (Intergentic, Intronic, and Exonic).

```r
# Columns of interest
cols <- c("Reads.Mapped.Confidently.to.Intergenic.Regions",
          "Reads.Mapped.Confidently.to.Intronic.Regions",
          "Reads.Mapped.Confidently.to.Exonic.Regions",
          "sample")

# Data wrangling to sculpt dataframe in a ggplot friendly manner
df <- metrics %>%
    select(cols) %>%
    melt() %>%
    mutate(variable = str_replace_all(variable, "Reads.Mapped.Confidently.to.", "")) %>%
    mutate(variable = str_replace_all(variable, ".Regions", ""))

# ggplot code to make a barplot
df %>% ggplot() +
    geom_bar(
        aes(x = sample, y = value, fill = variable),
        position = "stack",
        stat = "identity") +
    coord_flip() +
    labs(
        x = "Sample",
        y = "Percentage of Reads",
        title = "Region",
        fill = "Percent of Reads Mapped to Each Region")

```

<p align="center">
<img src="../img/mapped_regions.png" width="900">
</p>

## Matrix folders

The most important files that are generated during this cellranger run are the two matrix folders, which contain the count matrices from the experiment:

- raw_feature_bc_matrix
- filtered_feature_bc_matrix

 In the previous lesson, we used `raw_feature_bc_matrix` to load the counts into Seurat. You can similarly do the same with `filtered_feature_bc_matrix`, the difference being that the filtered matrix has removed cells that cellranger determined as low quality using a variety of different tools. We chose to start with the raw counts matrix in this lesson so that you can better see what metrics are used to determine which cells are considered high quality.

---
*This lesson has been developed by members of the teaching team at the [Harvard Chan Bioinformatics Core (HBC)](http://bioinformatics.sph.harvard.edu/). These are open access materials distributed under the terms of the [Creative Commons Attribution license](https://creativecommons.org/licenses/by/4.0/) (CC BY 4.0), which permits unrestricted use, distribution, and reproduction in any medium, provided the original author and source are credited.*<|MERGE_RESOLUTION|>--- conflicted
+++ resolved
@@ -148,7 +148,6 @@
 
 *Image credit: [10x](https://cdn.10xgenomics.com/image/upload/v1660261286/support-documents/CG000329_TechnicalNote_InterpretingCellRangerWebSummaryFiles_RevA.pdf)*
 
-<<<<<<< HEAD
 This section additionally describes averages and medians for number of genes and reads in the sample.
 
 **Sample**
@@ -158,11 +157,6 @@
 <p align="center">
 <img src="../img/web_summary_sample.png" width="400">
 </p>
-=======
-There are two pages/tabs included in a scRNA report titled "Summary" and "Gene Expression". 
-
-The "Summary" tab includes the following sections:
->>>>>>> 222d8cb4
 
 ### Gene Expression
 
